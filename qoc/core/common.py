--- conflicted
+++ resolved
@@ -47,13 +47,8 @@
                            * max_param_norm)
         _params[offending_indices] = resolved_params
     #ENDFOR
-<<<<<<< HEAD
-            
-NORM_TOLERANCE = 1e-10
-=======
-
-    
->>>>>>> 3ed1243c
+
+
 def gen_params_cos(pulse_time, pulse_step_count, param_count,
                     max_param_norms, periods=10.):
     """
