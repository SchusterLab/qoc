"""
schroedingerdiscrete.py - a module to expose the grape schroedinger discrete
optimization algorithm
"""

from autograd.extend import Box
import numpy as np

from qoc.core.common import (initialize_controls,
                             slap_controls, strip_controls,
                             clip_control_norms,)
from qoc.core.mathmethods import (interpolate_linear_set,
                                  magnus_m2,
                                  magnus_m4,
                                  magnus_m6,)
from qoc.models import (Dummy, EvolveSchroedingerDiscreteState,
                        EvolveSchroedingerResult,
                        GrapeSchroedingerDiscreteState,
                        GrapeSchroedingerResult,
                        InterpolationPolicy,
                        MagnusPolicy,
                        ProgramType,)
from qoc.standard import (Adam, ans_jacobian,
                          expm, matmuls)

### MAIN METHODS ###

def evolve_schroedinger_discrete(evolution_time, hamiltonian,
                                 initial_states, system_eval_count,
                                 controls=None,
                                 cost_eval_step=1, costs=list(), 
                                 interpolation_policy=InterpolationPolicy.LINEAR,
                                 magnus_policy=MagnusPolicy.M2,
                                 save_file_path=None,
                                 save_intermediate_states=False,):
    """
    Evolve a set of state vectors under the schroedinger equation
    and compute the optimization error.

    Args:
    evolution_time :: float - This value specifies the duration of the
        system's evolution.
    hamiltonian :: (controls :: ndarray (control_count), time :: float)
                   -> hamiltonian_matrix :: ndarray (hilbert_size x hilbert_size)
        - This function provides the system's hamiltonian given a set
        of control parameters and a time value.
    initial_states :: ndarray (state_count x hilbert_size x 1)
        - This array specifies the states that should be evolved under the
        specified system. These are the states at the beginning of the evolution.
    system_eval_count :: int >= 2 - This value determines how many times
        during the evolution the system is evaluated, including the
        initial value of the system. For the schroedinger evolution,
        this value determines the time step of integration.
        This value is used as:
        `system_eval_times` = numpy.linspace(0, `evolution_time`, `system_eval_count`).

    controls :: ndarray (control_step_count x control_count)
        - This array specifies the control parameter values at each
          control step. These values will be used to determine the `controls`
          argument passed to the `hamiltonian` function.
    cost_eval_step :: int >= 1- This value determines how often step-costs are evaluated.
         The units of this value are in system_eval steps. E.g. if this value is 2,
         step-costs will be computed every 2 system_eval steps.
    costs :: iterable(qoc.models.cost.Cost) - This list specifies all
        the cost functions that the optimizer should evaluate. This list
        defines the criteria for an "optimal" control set.
    interpolation_policy :: qoc.models.interpolationpolicy.InterpolationPolicy
        - This value specifies how control parameters should be
        interpreted at points where they are not defined.
    magnus_policy :: qoc.models.magnuspolicy.MagnusPolicy - This value
        specifies what method should be used to perform the magnus expansion
        of the system matrix for ode integration. Choosing a higher order
        magnus expansion will yield more accuracy, but it will
        result in a longer compute time.
    save_file_path :: str - This is the full path to the file where
        information about program execution will be stored.
        E.g. "./out/foo.h5"
    save_intermediate_states :: bool - If this value is set to True,
        qoc will write the states to the save file after every
        system_eval step.

    Returns:
    result :: qoc.models.schroedingermodels.EvolveSchroedingerResult
    """
    if controls is not None:
        control_eval_count = controls.shape[0]
    else:
        control_eval_count = 0
    
    pstate = EvolveSchroedingerDiscreteState(control_eval_count,
                                             cost_eval_step,
                                             costs, evolution_time,
                                             hamiltonian, initial_states,
                                             interpolation_policy,
                                             magnus_policy,
                                             save_file_path,
                                             save_intermediate_states,
                                             system_eval_count,)
    pstate.save_initial(controls)
    result = EvolveSchroedingerResult()
    _ = _evaluate_schroedinger_discrete(controls, pstate, result)

    return result


def grape_schroedinger_discrete(control_count, control_eval_count,
                                costs, evolution_time, hamiltonian,
                                initial_states, system_eval_count,
                                complex_controls=False,
                                cost_eval_step=1,
                                impose_control_conditions=None,
                                initial_controls=None,
                                interpolation_policy=InterpolationPolicy.LINEAR,
                                iteration_count=1000, 
                                log_iteration_step=10,
                                magnus_policy=MagnusPolicy.M2,
                                max_control_norms=None,
                                min_error=0,
                                optimizer=Adam(),
                                save_file_path=None,
                                save_intermediate_states=False,
                                save_iteration_step=0,):
    """
    This method optimizes the evolution of a set of states under the schroedinger
    equation for time-discrete control parameters.

    Args:
    control_count :: int - This is the number of control parameters that qoc should
        optimize over. I.e. it is the length of the `controls` array passed
        to the hamiltonian.
    control_eval_count :: int >= 2 - This value determines where definite values
        of the control parameters are evaluated. This value is used as:
        `control_eval_times`= numpy.linspace(0, `evolution_time`, `control_eval_count`).
    costs :: iterable(qoc.models.cost.Cost) - This list specifies all
        the cost functions that the optimizer should evaluate. This list
        defines the criteria for an "optimal" control set.
    evolution_time :: float - This value specifies the duration of the
        system's evolution.
    hamiltonian :: (controls :: ndarray (control_count), time :: float)
                   -> hamiltonian_matrix :: ndarray (hilbert_size x hilbert_size)
        - This function provides the system's hamiltonian given a set
        of control parameters and a time value.
    initial_states :: ndarray (state_count x hilbert_size x 1)
        - This array specifies the states that should be evolved under the
        specified system. These are the states at the beginning of the evolution.
    system_eval_count :: int >= 2 - This value determines how many times
        during the evolution the system is evaluated, including the
        initial value of the system. For the schroedinger evolution,
        this value determines the time step of integration.
        This value is used as:
        `system_eval_times` = numpy.linspace(0, `evolution_time`, `system_eval_count`).

    complex_controls :: bool - This value determines if the control parameters
        are complex-valued. If some controls are real only or imaginary only
        while others are complex, real only and imaginary only controls
        can be simulated by taking the real or imaginary part of a complex control.
    cost_eval_step :: int >= 1- This value determines how often step-costs are evaluated.
         The units of this value are in system_eval steps. E.g. if this value is 2,
         step-costs will be computed every 2 system_eval steps.
    impose_control_conditions :: (controls :: (control_eval_count x control_count))
                                 -> (controls :: (control_eval_count x control_count))
        - This function is called after every optimization update. Example uses
        include setting boundary conditions on the control parameters.                             
    initial_controls :: ndarray (control_step_count x control_count)
        - This array specifies the control parameters at each
        control step. These values will be used to determine the `controls`
        argument passed to the `hamiltonian` function at each time step for
        the first iteration of optimization.
    interpolation_policy :: qoc.models.interpolationpolicy.InterpolationPolicy
        - This value specifies how control parameters should be
        interpreted at points where they are not defined.
    iteration_count :: int - This value determines how many total system
        evolutions the optimizer will perform to determine the
        optimal control set.
    log_iteration_step :: int - This value determines how often qoc logs
        progress to stdout. This value is specified in units of system steps,
        of which there are `control_step_count` * `system_step_multiplier`.
        Set this value to 0 to disable logging.
    magnus_policy :: qoc.models.magnuspolicy.MagnusPolicy - This value
        specifies what method should be used to perform the magnus expansion
        of the system matrix for ode integration. Choosing a higher order
        magnus expansion will yield more accuracy, but it will
        result in a longer compute time.
    max_control_norms :: ndarray (control_count) - This array
        specifies the element-wise maximum norm that each control is
        allowed to achieve. If, in optimization, the value of a control
        exceeds its maximum norm, the control will be rescaled to
        its maximum norm. Note that for non-complex values, this
        feature acts exactly as absolute value clipping.
    min_error :: float - This value is the threshold below which
        optimization will terminate.
    optimizer :: class instance - This optimizer object defines the
        gradient-based procedure for minimizing the total contribution
        of all cost functions with respect to the control parameters.
    save_file_path :: str - This is the full path to the file where
        information about program execution will be stored.
        E.g. "./out/foo.h5"
    save_intermediate_densities :: bool - If this value is set to True,
        qoc will write the densities to the save file after every
        system_eval step.
    save_intermediate_states :: bool - If this value is set to True,
        qoc will write the states to the save file after every
        system_eval step.
    save_iteration_step :: int - This value determines how often qoc
        saves progress to the save file specified by `save_file_path`.
        This value is specified in units of system steps, of which
        there are `control_step_count` * `system_step_multiplier`.
        Set this value to 0 to disable saving.

    Returns:
    result :: qoc.models.schroedingermodels.GrapeSchroedingerResult
    """
    # Initialize the controls.
    initial_controls, max_control_norms = initialize_controls(complex_controls,
                                                              control_count,
                                                              control_eval_count,
                                                              evolution_time,
                                                              initial_controls,
                                                              max_control_norms)
    # Construct the program state.
    pstate = GrapeSchroedingerDiscreteState(complex_controls, control_count,
                                            control_eval_count, cost_eval_step,
                                            costs, evolution_time, hamiltonian,
                                            impose_control_conditions,
                                            initial_controls,
                                            initial_states, interpolation_policy,
                                            iteration_count,
                                            log_iteration_step,
                                            max_control_norms, magnus_policy,
                                            min_error, optimizer,
                                            save_file_path,
                                            save_intermediate_states,
                                            save_iteration_step,
                                            system_eval_count,)
    pstate.log_and_save_initial()

    # Autograd does not allow multiple return values from
    # a differentiable function.
    # Scipy's minimization algorithms require us to provide
    # functions that they evaluate on their own schedule.
    # The best solution to track mutable objects, that I can think of,
    # is to use a reporter object.
    reporter = Dummy()
    reporter.iteration = 0
    result = GrapeSchroedingerResult()
    # Convert the controls from cost function format to optimizer format.
    initial_controls = strip_controls(pstate.complex_controls, pstate.initial_controls)
    # Run the optimization.
    pstate.optimizer.run(_esd_wrap, pstate.iteration_count, initial_controls,
                         _esdj_wrap, args=(pstate, reporter, result))

    return result


### HELPER METHODS ###

def _esd_wrap(controls, pstate, reporter, result):
    """
    Do intermediary work between the optimizer feeding controls
    to _evaluate_schroedinger_discrete.

    Args:
    controls
    pstate
    reporter
    result

    Returns:
    error
    """
    # Convert the controls from optimizer format to cost function format.
    controls = slap_controls(pstate.complex_controls, controls,
                             pstate.controls_shape)
    # Rescale the controls to their maximum norm.
    clip_control_norms(controls,
                       pstate.max_control_norms)
    # Impose user boundary conditions.
    if pstate.impose_control_conditions:
        controls = pstate.impose_control_conditions(controls)

    # Evaluate the cost function.
    error = _evaluate_schroedinger_discrete(controls, pstate, reporter)

    # Determine if optimization should terminate.
    if error <= pstate.min_error:
        terminate = True
    else:
        terminate = False

    return error, terminate


def _esdj_wrap(controls, pstate, reporter, result):
    """
    Do intermediary work between the optimizer feeding controls to 
    the jacobian of _evaluate_schroedinger_discrete.

    Args:
    controls
    pstate
    reporter
    result

    Returns:
    grads
    """
    # Convert the controls from optimizer format to cost function format.
    controls = slap_controls(pstate.complex_controls, controls,
                             pstate.controls_shape)
    # Rescale the controls to their maximum norm.
    clip_control_norms(controls,
                       pstate.max_control_norms)
    # Impose user boundary conditions.
    if pstate.impose_control_conditions is not None:
        controls = pstate.impose_control_conditions(controls)

    # Evaluate the jacobian.
    error, grads = (ans_jacobian(_evaluate_schroedinger_discrete, 0)
                          (controls, pstate, reporter))
    # Autograd defines the derivative of a function of complex inputs as
    # df_dz = du_dx - i * du_dy for z = x + iy, f(z) = u(x, y) + iv(x, y).
    # For optimization, we care about df_dz = du_dx + i * du_dy.
    if pstate.complex_controls:
        grads = np.conjugate(grads)

    # The states need to be unwrapped from their autograd box.
    if isinstance(reporter.final_states, Box):
        final_states = reporter.final_states._value

    # Update best configuration.
    if error < result.best_error:
        result.best_controls = controls
        result.best_error = error
        result.best_final_states = final_states
        result.best_iteration = reporter.iteration
    
    # Save and log optimization progress.
    pstate.log_and_save(controls, error, final_states,
                        grads, reporter.iteration)
    reporter.iteration += 1

    # Convert the gradients from cost function to optimizer format.
    grads = strip_controls(pstate.complex_controls, grads)

    # Determine if optimization should terminate.
    if error <= pstate.min_error:
        terminate = True
    else:
        terminate = False
    
    return grads, terminate


def _evaluate_schroedinger_discrete(controls, pstate, reporter):
    """
    Compute the value of the total cost function for one evolution.

    Arguments:
    controls :: ndarray (control_eval_count x control_count)
        - the control parameters
    pstate :: qoc.GrapeSchroedingerDiscreteState or qoc.EvolveSchroedingerDiscreteState
        - static objects
    reporter :: any - a reporter for mutable objects

    Returns:
    error :: float - total error of the evolution
    """
    # Initialize local variables (heap -> stack).
    control_eval_times = pstate.control_eval_times
    cost_eval_step = pstate.cost_eval_step
    costs = pstate.costs
    dt = pstate.dt
    evolution_time = pstate.evolution_time
    final_system_eval_step = pstate.final_system_eval_step
    hamiltonian = pstate.hamiltonian
    interpolation_policy = pstate.interpolation_policy
    magnus_policy = pstate.magnus_policy
    program_type = pstate.program_type
    if program_type == ProgramType.GRAPE:
        iteration = reporter.iteration
    else:
        iteration = 0
    save_intermediate_states = pstate.save_intermediate_states_
    states = pstate.initial_states
    step_costs = pstate.step_costs
    system_eval_count = pstate.system_eval_count
    error = 0

    # Evolve the states to `evolution_time`.
    # Compute step-costs along the way.
    for system_eval_step in range(system_eval_count):
        # If applicable, save the current states.
        if save_intermediate_states:
            if isinstance(states, Box):
                intermediate_states = states._value
            else:
                intermediate_states = states
            pstate.save_intermediate_states(iteration,
                                            intermediate_states,
                                            system_eval_step,)
        
<<<<<<< HEAD
        # Compute cost every time step.
        if is_final_system_step:
            for i, cost in enumerate(costs):
                error = cost.cost(controls, states, system_step,
                                  operation_policy=operation_policy)
                total_error = total_error + error
            #ENDFOR
            reporter.final_states = states
            reporter.total_error = total_error
        else:
            for i, step_cost in enumerate(step_costs):
                error = step_cost.cost(controls, states, system_step,
                                       operation_policy=operation_policy)
                total_error = total_error + error
=======
        # Determine where we are in the mesh.
        cost_step, cost_step_remainder = divmod(system_eval_step, cost_eval_step)
        is_cost_step = cost_step_remainder == 0
        is_first_system_eval_step = system_eval_step == 0
        is_final_system_eval_step = system_eval_step == final_system_eval_step
        time = system_eval_step * dt
        
        # Compute step costs every `cost_step`.
        if is_cost_step and not is_first_system_eval_step:
            for i, step_cost in enumerate(step_costs):
                cost_error = step_cost.cost(controls, states, system_eval_step)
                error = error + cost_error
>>>>>>> 71cb138a
            #ENDFOR

        # Evolve the states to the next time step.
        if not is_final_system_eval_step:
            states = _evolve_step_schroedinger_discrete(dt, hamiltonian,
                                                        states, time,
                                                        control_eval_times=control_eval_times,
                                                        controls=controls,
                                                        interpolation_policy=interpolation_policy,
                                                        magnus_policy=magnus_policy,)
    #ENDFOR

    # Compute non-step-costs.
    for i, cost in enumerate(costs):
        if not cost.requires_step_evaluation:
            cost_error = cost.cost(controls, states, final_system_eval_step)
            error = error + cost_error

    # Report reults.
    reporter.error = error
    reporter.final_states = states
    
    return error


def _evolve_step_schroedinger_discrete(dt, hamiltonian,
                                       states, time,
                                       control_eval_times=None,
                                       controls=None,
                                       interpolation_policy=InterpolationPolicy.LINEAR,
                                       magnus_policy=MagnusPolicy.M2,):
    """
    Use the exponential series method via magnus expansion to evolve the state vectors
    to the next time step under the schroedinger equation for time-discrete controls.
    Magnus expansions are implemented using the methods described in
    https://arxiv.org/abs/1709.06483.

    Arguments:
    dt
    hamiltonian
    states
    time

    control_eval_times
    controls
    interpolation_policy
    magnus_policy
    
    Returns:
    states
    """
    # Choose an interpolator.
    if interpolation_policy == InterpolationPolicy.LINEAR:
        interpolate = interpolate_linear_set
    else:
        raise NotImplementedError("The interpolation policy {} "
                                  "is not yet supported for this method."
                                  "".format(interpolation_policy))

    # Choose a control interpolator.
    if controls is not None and control_eval_times is not None:
        interpolate_controls = interpolate
    else:
        interpolate_controls = lambda x, xs, ys: None

    # Construct a function to interpolate the hamiltonian
    # for all time.
    def get_hamiltonian(time_):
        controls_ = interpolate_controls(time_, control_eval_times, controls)
        hamiltonian_ = hamiltonian(controls_, time_)
        return -1j * hamiltonian_
    
    if magnus_policy == MagnusPolicy.M2:
        magnus = magnus_m2(get_hamiltonian, dt, time)
    elif magnus_policy == MagnusPolicy.M4:
        magnus = magnus_m4(get_hamiltonian, dt, time)
    elif magnus_policy == MagnusPolicy.M6:
        magnus = magnus_m6(get_hamiltonian, dt, time)
    else:
        raise ValueError("Unrecognized magnus policy {}."
                         "".format(magnus_policy))
    #ENDIF

    step_unitary = expm(magnus)
    states = matmuls(step_unitary, states)

    return states<|MERGE_RESOLUTION|>--- conflicted
+++ resolved
@@ -399,22 +399,6 @@
                                             intermediate_states,
                                             system_eval_step,)
         
-<<<<<<< HEAD
-        # Compute cost every time step.
-        if is_final_system_step:
-            for i, cost in enumerate(costs):
-                error = cost.cost(controls, states, system_step,
-                                  operation_policy=operation_policy)
-                total_error = total_error + error
-            #ENDFOR
-            reporter.final_states = states
-            reporter.total_error = total_error
-        else:
-            for i, step_cost in enumerate(step_costs):
-                error = step_cost.cost(controls, states, system_step,
-                                       operation_policy=operation_policy)
-                total_error = total_error + error
-=======
         # Determine where we are in the mesh.
         cost_step, cost_step_remainder = divmod(system_eval_step, cost_eval_step)
         is_cost_step = cost_step_remainder == 0
@@ -427,7 +411,6 @@
             for i, step_cost in enumerate(step_costs):
                 cost_error = step_cost.cost(controls, states, system_eval_step)
                 error = error + cost_error
->>>>>>> 71cb138a
             #ENDFOR
 
         # Evolve the states to the next time step.
