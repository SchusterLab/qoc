--- conflicted
+++ resolved
@@ -34,7 +34,6 @@
     Evolve a set of state vectors under the schroedinger equation
     and compute the optimization error.
 
-<<<<<<< HEAD
     Args:
     evolution_time
     hamiltonian
@@ -48,54 +47,6 @@
     magnus_policy
     save_file_path
     save_intermediate_states
-=======
-    Arguments:
-    control_step_count :: int - This value is the number of positions
-        in time where control parameters are fit. For example, if the
-        evolution time is 10ns and the control step count is 2,
-        control parameters will be fit at 0ns and 5ns. The control
-        parameters at other times will be interpolated based on the ones
-        fit at those values.
-    controls :: ndarray (control_step_count x control_count)
-        - This array specifies the control parameter values at each
-          control step. These values will be used to determine the `controls`
-          argument passed to the `hamiltonian` function.
-    costs :: iterable(qoc.models.cost.Cost) - This list specifies all
-        the cost functions that the optimizer should evaluate. This list
-        defines the criteria for an "optimal" control set.
-    evolution_time :: float - This value specifies the duration of the
-        system's evolution.
-    hamiltonian :: (controls :: ndarray (control_count), time :: float)
-                   -> hamiltonian :: ndarray (hilbert_size x hilbert_size)
-        - This function provides the system's hamiltonian given a set
-        of control parameters and a time value. This function must
-        use operations registered with autograd. I.e. use
-        autograd.numpy instead of numpy.
-    initial_states :: ndarray (state_count x hilbert_size x 1)
-        - This array specifies the states that should be evolved under the
-        specified system. These are the states at the beggining of the evolution.
-    interpolation_policy :: qoc.models.interpolationpolicy.InterpolationPolicy
-        - This value specifies how control parameters should be
-        interpreted at points where they are not defined.
-    magnus_policy :: qoc.models.magnuspolicy.MagnusPolicy - This value
-        specifies what method should be used to perform the magnus expansion
-        of the system matrix for ode integration. Choosing a higher order
-        magnus expansion will yield more accuracy, but it will
-        result in a longer compute time.
-    operation_policy :: qoc.models.operationpolicy.OperationPolicy
-        - This value specifies which computation backend should be used
-        to execute the program.
-    system_step_multiplier :: int - By default, qoc will integrate the
-        ode at each time interval produced by dividing `evolution_time`
-        into `control_step_count`intervals. Setting the
-        `system_step_multiplier` value will change qoc's behavior to
-        integrate the ode at each time interval produced by dividing
-        `evolution_time`into `control_step_count` * `system_step_multiplier`
-        intervals. This will result in higher accuracy, but more compute time.
-        Additionaly, each cost function that requires evaluation at each
-        time step will also be evaluated at `control_step_count`
-        * `system_step_multiplier` time steps.
->>>>>>> c60fbd6a
 
     Returns:
     result :: qoc.models.schroedingermodels.EvolveSchroedingerResult
@@ -141,7 +92,6 @@
     This method optimizes the evolution of a set of states under the schroedinger
     equation for time-discrete control parameters.
 
-<<<<<<< HEAD
     Args:
     control_count
     control_eval_count
@@ -164,90 +114,6 @@
     save_file_path
     save_iteration_step
     system_eval_count
-=======
-    Arguments:
-    complex_controls :: bool - This value determines if the control parameters
-        are complex-valued. If some controls are real only or imaginary only
-        while others are complex, real only and imaginary only controls
-        can be simulated by taking the real or imaginary part of a complex control.
-    control_count :: int - This value specifies how many control parameters
-        should be supplied to the hamiltonian at one time.
-    control_step_count :: int - This value is the number of positions
-        in time where control parameters are fit. For example, if the
-        evolution time is 10ns and the control step count is 2,
-        control parameters will be fit at 0ns and 5ns. The control
-        parameters at other times will be interpolated based on the ones
-        fit at those values.
-    costs :: iterable(qoc.models.cost.Cost) - This list specifies all
-        the cost functions that the optimizer should evaluate. This list
-        defines the criteria for an "optimal" control set.
-    evolution_time :: float - This value specifies the duration of the
-        system's evolution.
-    hamiltonian :: (controls :: ndarray (control_count), time :: float)
-                   -> hamiltonian :: ndarray (hilbert_size x hilbert_size)
-        - This function provides the system's hamiltonian given a set
-        of control parameters and a time value. This function must
-        use operations registered with autograd. I.e. use
-        autograd.numpy instead of numpy.
-    initial_controls :: ndarray (control_step_count x control_count)
-        - This array specifies the control parameters at each
-        control step. These values will be used to determine the `controls`
-        argument passed to the `hamiltonian` function at each time step for
-        the first iteration of optimization.
-    initial_states :: ndarray (state_count x hilbert_size x 1)
-        - This array specifies the states that should be evolved under the
-        specified system. These are the states at the beggining of the evolution.
-    interpolation_policy :: qoc.models.interpolationpolicy.InterpolationPolicy
-        - This value specifies how control parameters should be
-        interpreted at points where they are not defined.
-    iteration_count :: int - This value determines how many total system
-        evolutions the optimizer will perform to determine the
-        optimal control set.
-    log_iteration_step :: int - This value determines how often qoc logs
-        progress to stdout. This value is specified in units of system steps,
-        of which there are `control_step_count` * `system_step_multiplier`.
-        Set this value to 0 to disable logging.
-    magnus_policy :: qoc.models.magnuspolicy.MagnusPolicy - This value
-        specifies what method should be used to perform the magnus expansion
-        of the system matrix for ode integration. Choosing a higher order
-        magnus expansion will yield more accuracy, but it will
-        result in a longer compute time.
-    max_control_norms :: ndarray (control_count) - This array
-        specifies the element-wise maximum norm that each control is
-        allowed to achieve. If, in optimization, the value of a control
-        exceeds its maximum norm, the control will be rescaled to
-        its maximum norm. Note that for non-complex values, this
-        feature acts exactly as absolute value clipping.
-    minimum_error :: float - This value is the threshold below which
-        optimization will terminate.
-    operation_policy :: qoc.models.operationpolicy.OperationPolicy
-        - This value specifies which computation backend should be used
-        to execute the program.
-    optimizer :: class instance - This optimizer object defines the
-        gradient-based procedure for minimizing the total contribution
-        of all cost functions with respect to the control parameters.
-    performance_policy :: qoc.models.performancepolicy.PerformancePolicy
-        - This value determines which computing resources should be
-        minimized during program execution.
-    save_file_path :: str - This is the full path to the file where
-        information about program execution will be stored.
-        E.g. "./out/foo.h5"
-    save_iteration_step :: int - This value determines how often qoc
-        saves progress to the save file specified by `save_file_path`.
-        This value is specified in units of system steps, of which
-        there are `control_step_count` * `system_step_multiplier`.
-        Set this value to 0 to disable saving.
-    system_step_multiplier :: int - By default, qoc will integrate the
-        ode at each time interval produced by dividing `evolution_time`
-        into `control_step_count`intervals. Setting the
-        `system_step_multiplier` value will change qoc's behavior to
-        integrate the ode at each time interval produced by dividing
-        `evolution_time`into `control_step_count` * `system_step_multiplier`
-        intervals. This will result in higher accuracy, but more compute time.
-        Additionaly, each cost function that requires evaluation at each
-        time step will also be evaluated at `control_step_count`
-        * `system_step_multiplier` time steps.
->>>>>>> c60fbd6a
 
     Returns:
     result :: qoc.models.schroedingermodels.GrapeSchroedingerResult
