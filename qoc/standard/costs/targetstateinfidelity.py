"""
targetstateinfidelity.py - This module defines a cost function that
penalizes the infidelity of an evolved state and a target state.
"""

import autograd.numpy as anp
import numpy as np

from qoc.models import (Cost, OperationPolicy)
from qoc.standard.functions import conjugate_transpose

class TargetStateInfidelity(Cost):
    """
    This cost penalizes the infidelity of an evolved state
    and a target state.

    Fields:
    cost_multiplier
    name
    requires_step_evaluation
    state_count
    target_states_dagger
    """
    name = "target_state_infidelity"
    requires_step_evaluation = False

    def __init__(self, target_states, cost_multiplier=1.):
        """
        See class fields for arguments not listed here.
        
        Arguments:
        target_states
        """
        super().__init__(cost_multiplier=cost_multiplier)
        self.state_count = target_states.shape[0]
        self.target_states_dagger = conjugate_transpose(target_states)


<<<<<<< HEAD
    def cost(self, params, states, step,
             operation_policy=OperationPolicy.CPU):
        """
        Args:
        params :: numpy.ndarray - the control parameters for all time steps
        states :: numpy.ndarray - an array of the states evolved to
            the current time step
        step :: int - the pulse time step
        operation_policy


        Returns:
        cost :: float - the penalty
        """
        fidelity = anp.sum(anp.square(anp.abs(anp.matmul(self.target_states_dagger,
                                                         states)[:,0,0])), axis=0)
        infidelity = 1 - (fidelity / self.state_normalization_constant)
        return self.cost_multiplier * infidelity
=======
    def cost(self, controls, states, system_eval_step):
        """
        Compute the penalty.
>>>>>>> 71cb138a

        Arguments:
        controls
        states
        system_eval_step

        Returns:
        cost
        """
        # The cost is the infidelity of each evolved state and its target state.
        inner_products = anp.matmul(self.target_states_dagger, states)[:, 0, 0]
        fidelities = anp.real(inner_products * anp.conjugate(inner_products))
        fidelity_normalized = anp.sum(fidelities) / self.state_count
        infidelity = 1 - fidelity_normalized
        
        return infidelity * self.cost_multiplier<|MERGE_RESOLUTION|>--- conflicted
+++ resolved
@@ -36,30 +36,9 @@
         self.target_states_dagger = conjugate_transpose(target_states)
 
 
-<<<<<<< HEAD
-    def cost(self, params, states, step,
-             operation_policy=OperationPolicy.CPU):
-        """
-        Args:
-        params :: numpy.ndarray - the control parameters for all time steps
-        states :: numpy.ndarray - an array of the states evolved to
-            the current time step
-        step :: int - the pulse time step
-        operation_policy
-
-
-        Returns:
-        cost :: float - the penalty
-        """
-        fidelity = anp.sum(anp.square(anp.abs(anp.matmul(self.target_states_dagger,
-                                                         states)[:,0,0])), axis=0)
-        infidelity = 1 - (fidelity / self.state_normalization_constant)
-        return self.cost_multiplier * infidelity
-=======
     def cost(self, controls, states, system_eval_step):
         """
         Compute the penalty.
->>>>>>> 71cb138a
 
         Arguments:
         controls
