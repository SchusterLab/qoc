--- conflicted
+++ resolved
@@ -8,26 +8,12 @@
                                                 matmuls,
                                                 rms_norm,
                                                 column_vector_list_to_matrix,
-<<<<<<< HEAD
-                                                matrix_to_column_vector_list,
-                                                complex_to_real_imag_flat,
-                                                real_imag_to_complex_flat,)
-
-from qoc.standard.functions.expm import expm, expm_vjp
-=======
                                                 matrix_to_column_vector_list,)
 from qoc.standard.functions.expm import expm
->>>>>>> 71cb138a
 
 __all__ = [
     "commutator", "conjugate_transpose", "krons", "matmuls",
     "rms_norm",
     "column_vector_list_to_matrix", "matrix_to_column_vector_list",
-<<<<<<< HEAD
-    "complex_to_real_imag_flat", "real_imag_to_complex_flat",
-    "abs_gpu", "add_gpu", "conj_gpu", "divide_gpu", "matmul_gpu",
-    "multiply_gpu", "subtract_gpu", "trace_gpu", "transpose_gpu",
-=======
->>>>>>> 71cb138a
     "expm",
 ]